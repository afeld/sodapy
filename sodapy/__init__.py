from constants import MAX_LIMIT, DEFAULT_API_PREFIX
from version import __version__, version_info

import requests
from cStringIO import StringIO
import csv
import json
import re

__author__ = "Cristina Munoz <hi@xmunoz.com>"


class Socrata(object):
    def __init__(self, domain, app_token, username=None, password=None,
                 access_token=None, session_adapter=None):
        '''
        The required arguments are:
            domain: the domain you wish you to access
            app_token: your Socrata application token
        Simple requests are possible without an app_token, though these
        requests will be rate-limited.

        For write/update/delete operations or private datasets, the Socrata API
        currently supports basic HTTP authentication, which requires these
        additional parameters.
            username: your Socrata username
            password: your Socrata password

        The basic HTTP authentication comes with a deprecation warning, and the
        current recommended authentication method is OAuth 2.0. To make
        requests on behalf of the user using OAuth 2.0 authentication, follow
        the recommended procedure and provide the final access_token to the
        client.

        More information about authentication can be found in the official
        docs:
            http://dev.socrata.com/docs/authentication.html
        '''
        if not domain:
            raise Exception("A domain is required.")
        self.domain = domain

        # set up the session with proper authentication crendentials
        self.session = requests.Session()
        if not app_token:
            print ("Warning: requests made without an app_token will be"
                   " subject to strict throttling limits.")
        else:
            self.session.headers.update({"X-App-token": app_token})

        self.authentication_validation(username, password, access_token)

        # use either basic HTTP auth or OAuth2.0
        if username and password:
            self.session.auth = (username, password)
        elif access_token:
            self.session.headers.update({"Authorization": "OAuth {0}"
                                        .format(access_token)})

        if session_adapter:
            self.session.mount(session_adapter["prefix"],
                               session_adapter["adapter"])
            self.uri_prefix = session_adapter["prefix"]
        else:
            self.uri_prefix = "https://"

    def authentication_validation(self, username, password, access_token):
        '''
        Only accept one form of authentication.
        '''
        if bool(username) != bool(password):
            raise Exception("Basic authentication requires a username AND"
                            " password.")
        if (username and access_token) or (password and access_token):
            raise Exception("Cannot use both Basic Authentication and"
                            " OAuth2.0. Please use only one authentication"
                            " method.")

    def create(self, name, **kwargs):
        '''
        Create a dataset, including the field types. Optionally, specify args such as:
            description : description of the dataset
            columns : list of columns (see docs/tests for list structure)
            category : must exist in /admin/metadata
            tags : list of tag strings
            row_identifier : field name of primary key
<<<<<<< HEAD

        WARNING: This api endpoint might be deprecated.
        '''
        endpoint = "/api/views.json"
        public = kwargs.pop("public", False)
        published = kwargs.pop("published", False)
        
=======
            new_backend : whether to create the dataset in the new backend
        '''
        new_backend = kwargs.pop("new_backend", False)
        resource = "/api/views.json"
        if new_backend:
          resource += "?nbe=true"

>>>>>>> 91d8e982
        payload = {"name": name}

        if("row_identifier" in kwargs):
            payload["metadata"] = {
                "rowIdentifier": kwargs.pop("row_identifier", None)
            }

        payload.update(kwargs)
        payload = _clear_empty_values(payload)
<<<<<<< HEAD
        
        return self._perform_update("post", endpoint, payload)
    
    def set_permission(self, dataset_identifier, permission="private", content_type="json"):
=======

        return self._perform_update("post", resource, payload)

    def set_permission(self, resource, permission="private"):
>>>>>>> 91d8e982
        '''
        Set a dataset's permissions to private or public
        Options are private, public

        WARNING: This api endpoint might be deprecated.
        '''
        resource = "/api/views/{0}.{1}".format(dataset_identifier, content_type)
        params = {
            "method": "setPermission",
            "value": "public.read" if permission == "public" else permission
        }
<<<<<<< HEAD
        
        return self._perform_request("put", resource, params=params)
    
    def publish(self, dataset_identifier, content_type="json"):
=======
        resource = resource.rsplit("/", 1)[-1] # just get the dataset id

        return self._perform_request("put", "/api/views/" + resource, params=params)

    def publish(self, resource):
>>>>>>> 91d8e982
        '''
        The create() method creates a dataset in a "working copy" state. 
        This method publishes it.

        WARNING: This api endpoint might be deprecated.
        '''
        resource = "/api/views/{0}/publication.{1}".format(dataset_identifier, content_type)

        return self._perform_request("post", resource)

    def get(self, dataset_identifier, content_type="json", **kwargs):
        '''
        Read data from the requested resource. Options for content_type are json,
        csv, and xml. Optionally, specify a keyword arg to filter results:
            select : the set of columns to be returned, defaults to *
            where : filters the rows to be returned, defaults to limit
            order : specifies the order of results
            group : column to group results on
            limit : max number of results to return, defaults to 1000
            offset : offset, used for paging. Defaults to 0
            q : performs a full text search for a value
            exclude_system_fields : defaults to true. If set to false, the
                response will include system fields (:id, :created_at, and
                :updated_at)
        More information about the SoQL parameters can be found at the official
        docs:
            http://dev.socrata.com/docs/queries.html

        More information about system fields can be found here:
            http://dev.socrata.com/docs/system-fields.html
        '''
        resource = "{0}{1}.{2}".format(DEFAULT_API_PREFIX, dataset_identifier, content_type)
        headers = _clear_empty_values({"Accept": kwargs.pop("format", None)})

        params = {
            "$select": kwargs.pop("select", None),
            "$where": kwargs.pop("where", None),
            "$order": kwargs.pop("order", None),
            "$group": kwargs.pop("group", None),
            "$limit": kwargs.pop("limit", None),
            "$offset": kwargs.pop("offset", None),
            "$q": kwargs.pop("q", None),
            "$$exclude_system_fields": kwargs.pop("exclude_system_fields",
                                                  None)
        }

        params.update(kwargs)
        params = _clear_empty_values(params)

        if params.get("$limit") and params["$limit"] > MAX_LIMIT:
            raise Exception("Max limit exceeded! {0} is greater than the"
                            " Socrata API limit of {1}. More information on"
                            " the official API docs:"
                            " http://dev.socrata.com/docs/paging.html"
                            .format(params["$limit"], MAX_LIMIT))

        response = self._perform_request("get", resource, headers=headers,
                                         params=params)
        return response

    def upsert(self, dataset_identifier, payload, content_type="json"):
        '''
        Insert, update or delete data to/from an existing dataset. Currently
        supports json and csv file objects. See here for the upsert
        documentation:
            http://dev.socrata.com/publishers/upsert.html
        '''
        resource = "{0}{1}.{2}".format(DEFAULT_API_PREFIX, dataset_identifier, content_type)

        return self._perform_update("post", resource, payload)

    def replace(self, dataset_identifier, payload, content_type="json"):
        '''
        Same logic as upsert, but overwrites existing data with the payload
        using PUT instead of POST.
        '''
        resource = "{0}{1}.{2}".format(DEFAULT_API_PREFIX, dataset_identifier, content_type)

        return self._perform_update("put", resource, payload)

    def _perform_update(self, method, resource, payload):
        if isinstance(payload, list) or isinstance(payload, dict):
            response = self._perform_request(method, resource,
                                             data=json.dumps(payload))
        elif isinstance(payload, file):
            headers = {
                "content-type": "text/csv",
            }
            response = self._perform_request(method, resource, data=payload,
                                             headers=headers)
        else:
            raise Exception("Unrecognized payload {0}. Currently only lists"
                            " and files are supported.".format(type(payload)))

        return response

    def delete(self, dataset_identifier, id=None, content_type="json"):
        '''
        Delete the entire dataset, e.g.
            client.delete("nimj-3ivp")
        or a single row, e.g.
            client.delete("nimj-3ivp", id=4)
        '''
        if id:
            resource = "{0}{1}/{2}.{3}".format(DEFAULT_API_PREFIX, dataset_identifier, id, content_type)
        else:
            resource = "/api/views/{0}.{1}".format(dataset_identifier, content_type)

        return self._perform_request("delete", resource)

    def _perform_request(self, request_type, resource, **kwargs):
        '''
        Utility method that performs all requests.
        '''
        request_type_methods = set(["get", "post", "put", "delete"])
        if request_type not in request_type_methods:
            raise Exception("Unknown request type. Supported request types are"
                            ": {0}".format(", ".join(request_type_methods)))

        uri = "{0}{1}{2}".format(self.uri_prefix, self.domain, resource)

        # set a timeout, just to be safe
        kwargs["timeout"] = 10

        response = getattr(self.session, request_type)(uri, **kwargs)

        # handle errors
        if response.status_code not in (200, 202):
            _raise_for_status(response)

        # when responses have no content body (ie. delete, set_permission), 
        # simply return the whole response
        if not response.text:
            return response

        # for other request types, return most useful data
        content_type = response.headers.get('content-type').strip().lower()
        if re.match(r'application\/json;\s*charset=utf-8', content_type):
            return response.json()
        elif re.match(r'text\/csv;\s*charset=utf-8', content_type):
            csv_stream = StringIO(response.text)
            return [line for line in csv.reader(csv_stream)]
        elif re.match(r'application\/rdf\+xml;\s*charset=utf-8', content_type):
            return response.content
        else:
            raise Exception("Unknown response format: {0}"
                            .format(content_type))

    def close(self):
        self.session.close()


# helper methods
def _raise_for_status(response):
    '''
    Custom raise_for_status with more appropriate error message.
    '''
    http_error_msg = ""

    if 400 <= response.status_code < 500:
        http_error_msg = "{0} Client Error: {1}".format(response.status_code,
                                                        response.reason)

    elif 500 <= response.status_code < 600:
        http_error_msg = "{0} Server Error: {1}".format(response.status_code,
                                                        response.reason)

    if http_error_msg:
        try:
            more_info = response.json().get("message")
        except ValueError:
            more_info = None
        if more_info and more_info.lower() != response.reason.lower():
            http_error_msg += ".\n\t{0}".format(more_info)
        raise requests.exceptions.HTTPError(http_error_msg, response=response)


def _clear_empty_values(args):
    result = {}
    for param in args:
        if args[param] is not None:
            result[param] = args[param]
    return result<|MERGE_RESOLUTION|>--- conflicted
+++ resolved
@@ -84,23 +84,15 @@
             category : must exist in /admin/metadata
             tags : list of tag strings
             row_identifier : field name of primary key
-<<<<<<< HEAD
+            new_backend : whether to create the dataset in the new backend
 
         WARNING: This api endpoint might be deprecated.
-        '''
-        endpoint = "/api/views.json"
-        public = kwargs.pop("public", False)
-        published = kwargs.pop("published", False)
-        
-=======
-            new_backend : whether to create the dataset in the new backend
         '''
         new_backend = kwargs.pop("new_backend", False)
         resource = "/api/views.json"
         if new_backend:
           resource += "?nbe=true"
 
->>>>>>> 91d8e982
         payload = {"name": name}
 
         if("row_identifier" in kwargs):
@@ -110,17 +102,10 @@
 
         payload.update(kwargs)
         payload = _clear_empty_values(payload)
-<<<<<<< HEAD
-        
-        return self._perform_update("post", endpoint, payload)
-    
+
+        return self._perform_update("post", resource, payload)
+
     def set_permission(self, dataset_identifier, permission="private", content_type="json"):
-=======
-
-        return self._perform_update("post", resource, payload)
-
-    def set_permission(self, resource, permission="private"):
->>>>>>> 91d8e982
         '''
         Set a dataset's permissions to private or public
         Options are private, public
@@ -132,18 +117,10 @@
             "method": "setPermission",
             "value": "public.read" if permission == "public" else permission
         }
-<<<<<<< HEAD
-        
+
         return self._perform_request("put", resource, params=params)
-    
+
     def publish(self, dataset_identifier, content_type="json"):
-=======
-        resource = resource.rsplit("/", 1)[-1] # just get the dataset id
-
-        return self._perform_request("put", "/api/views/" + resource, params=params)
-
-    def publish(self, resource):
->>>>>>> 91d8e982
         '''
         The create() method creates a dataset in a "working copy" state. 
         This method publishes it.
