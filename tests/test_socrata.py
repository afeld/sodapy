--- conflicted
+++ resolved
@@ -17,17 +17,7 @@
 REAL_DATASET_IDENTIFIER = "uczf-rk3c"
 
 APPTOKEN = "FakeAppToken"
-<<<<<<< HEAD
-TEST_DATA_PATH = os.path.join(
-    os.path.dirname(os.path.abspath(inspect.getfile(inspect.currentframe()))),
-    "test_data",
-)
-=======
-USERNAME = "fakeuser"
-PASSWORD = "fakepassword"
-
 TEST_DATA_PATH = os.path.join(os.path.dirname(__file__), "test_data")
->>>>>>> 28644595
 LOGGER = logging.getLogger(__name__)
 
 
@@ -153,390 +143,6 @@
     real_client.close()
 
 
-<<<<<<< HEAD
-=======
-def test_update_metadata():
-    mock_adapter = {}
-    mock_adapter["prefix"] = PREFIX
-    adapter = requests_mock.Adapter()
-    mock_adapter["adapter"] = adapter
-    client = Socrata(FAKE_DOMAIN, APPTOKEN, session_adapter=mock_adapter)
-
-    response_data = "update_song_metadata.txt"
-    setup_old_api_mock(adapter, "PUT", response_data, 200)
-    data = {"category": "Education", "attributionLink": "https://testing.updates"}
-
-    response = client.update_metadata(FAKE_DATASET_IDENTIFIER, data)
-
-    assert isinstance(response, dict)
-    assert response.get("category") == data["category"]
-    assert response.get("attributionLink") == data["attributionLink"]
-
-    client.close()
-
-
-def test_upsert_exception():
-    mock_adapter = {}
-    mock_adapter["prefix"] = PREFIX
-    adapter = requests_mock.Adapter()
-    mock_adapter["adapter"] = adapter
-    client = Socrata(FAKE_DOMAIN, APPTOKEN, session_adapter=mock_adapter)
-
-    response_data = "403_response_json.txt"
-    setup_mock(adapter, "POST", response_data, 403, reason="Forbidden")
-
-    data = [
-        {
-            "theme": "Surfing",
-            "artist": "Wavves",
-            "title": "King of the Beach",
-            "year": "2010",
-        }
-    ]
-    try:
-        client.upsert(FAKE_DATASET_IDENTIFIER, data)
-    except Exception as e:
-        assert isinstance(e, requests.exceptions.HTTPError)
-    else:
-        raise AssertionError("No exception raised for bad request.")
-
-
-def test_upsert():
-    mock_adapter = {}
-    mock_adapter["prefix"] = PREFIX
-    adapter = requests_mock.Adapter()
-    mock_adapter["adapter"] = adapter
-    client = Socrata(
-        FAKE_DOMAIN,
-        APPTOKEN,
-        username=USERNAME,
-        password=PASSWORD,
-        session_adapter=mock_adapter,
-    )
-
-    response_data = "upsert_songs.txt"
-    data = [
-        {
-            "theme": "Surfing",
-            "artist": "Wavves",
-            "title": "King of the Beach",
-            "year": "2010",
-        }
-    ]
-    setup_mock(adapter, "POST", response_data, 200)
-    response = client.upsert(FAKE_DATASET_IDENTIFIER, data)
-
-    assert isinstance(response, dict)
-    assert response.get("Rows Created") == 1
-    client.close()
-
-
-def test_replace():
-    mock_adapter = {}
-    mock_adapter["prefix"] = PREFIX
-    adapter = requests_mock.Adapter()
-    mock_adapter["adapter"] = adapter
-    client = Socrata(
-        FAKE_DOMAIN,
-        APPTOKEN,
-        username=USERNAME,
-        password=PASSWORD,
-        session_adapter=mock_adapter,
-    )
-
-    response_data = "replace_songs.txt"
-    data = [
-        {
-            "theme": "Surfing",
-            "artist": "Wavves",
-            "title": "King of the Beach",
-            "year": "2010",
-        },
-        {
-            "theme": "History",
-            "artist": "Best Friends Forever",
-            "title": "Abe Lincoln",
-            "year": "2008",
-        },
-    ]
-    setup_mock(adapter, "PUT", response_data, 200)
-    response = client.replace(FAKE_DATASET_IDENTIFIER, data)
-
-    assert isinstance(response, dict)
-    assert response.get("Rows Created") == 2
-    client.close()
-
-
-def test_delete():
-    mock_adapter = {}
-    mock_adapter["prefix"] = PREFIX
-    adapter = requests_mock.Adapter()
-    mock_adapter["adapter"] = adapter
-    client = Socrata(
-        FAKE_DOMAIN,
-        APPTOKEN,
-        username=USERNAME,
-        password=PASSWORD,
-        session_adapter=mock_adapter,
-    )
-
-    uri = "{}{}{}/{}.json".format(PREFIX, FAKE_DOMAIN, OLD_API_PATH, FAKE_DATASET_IDENTIFIER)
-    adapter.register_uri("DELETE", uri, status_code=200)
-    response = client.delete(FAKE_DATASET_IDENTIFIER)
-    assert response.status_code == 200
-
-    try:
-        client.delete("foobar")
-    except Exception as e:
-        assert isinstance(e, requests_mock.exceptions.NoMockAddress)
-    finally:
-        client.close()
-
-
-def test_create():
-    mock_adapter = {}
-    mock_adapter["prefix"] = PREFIX
-    adapter = requests_mock.Adapter()
-    mock_adapter["adapter"] = adapter
-    client = Socrata(
-        FAKE_DOMAIN,
-        APPTOKEN,
-        username=USERNAME,
-        password=PASSWORD,
-        session_adapter=mock_adapter,
-    )
-
-    response_data = "create_foobar.txt"
-    setup_mock(adapter, "POST", response_data, 200, dataset_identifier=None)
-
-    columns = [
-        {"fieldName": "foo", "name": "Foo", "dataTypeName": "text"},
-        {"fieldName": "bar", "name": "Bar", "dataTypeName": "number"},
-    ]
-    tags = ["foo", "bar"]
-    response = client.create(
-        "Foo Bar",
-        description="test dataset",
-        columns=columns,
-        tags=tags,
-        row_identifier="bar",
-    )
-
-    request = adapter.request_history[0]
-    request_payload = json.loads(request.text)  # can't figure out how to use .json
-
-    # Test request payload
-    for dataset_key in ["name", "description", "columns", "tags"]:
-        assert dataset_key in request_payload
-
-    for column_key in ["fieldName", "name", "dataTypeName"]:
-        assert column_key in request_payload["columns"][0]
-
-    # Test response
-    assert isinstance(response, dict)
-    assert len(response.get("id")) == 9
-    client.close()
-
-
-def test_set_permission():
-    mock_adapter = {}
-    mock_adapter["prefix"] = PREFIX
-    adapter = requests_mock.Adapter()
-    mock_adapter["adapter"] = adapter
-    client = Socrata(
-        FAKE_DOMAIN,
-        APPTOKEN,
-        username=USERNAME,
-        password=PASSWORD,
-        session_adapter=mock_adapter,
-    )
-
-    response_data = "empty.txt"
-    setup_old_api_mock(adapter, "PUT", response_data, 200)
-
-    # Test response
-    response = client.set_permission(FAKE_DATASET_IDENTIFIER, "public")
-    assert response.status_code == 200
-
-    # Test request
-    request = adapter.request_history[0]
-    query_string = request.url.split("?")[-1]
-    params = query_string.split("&")
-
-    assert len(params) == 2
-    assert "method=setPermission" in params
-    assert "value=public.read" in params
-
-    client.close()
-
-
-def test_publish():
-    mock_adapter = {}
-    mock_adapter["prefix"] = PREFIX
-    adapter = requests_mock.Adapter()
-    mock_adapter["adapter"] = adapter
-    client = Socrata(
-        FAKE_DOMAIN,
-        APPTOKEN,
-        username=USERNAME,
-        password=PASSWORD,
-        session_adapter=mock_adapter,
-    )
-
-    response_data = "create_foobar.txt"
-    setup_publish_mock(adapter, "POST", response_data, 200)
-
-    response = client.publish(FAKE_DATASET_IDENTIFIER)
-    assert isinstance(response, dict)
-    assert len(response.get("id")) == 9
-    client.close()
-
-
-def test_import_non_data_file():
-    mock_adapter = {}
-    mock_adapter["prefix"] = PREFIX
-    adapter = requests_mock.Adapter()
-    mock_adapter["adapter"] = adapter
-    client = Socrata(
-        FAKE_DOMAIN,
-        APPTOKEN,
-        username=USERNAME,
-        password=PASSWORD,
-        session_adapter=mock_adapter,
-    )
-
-    response_data = "successblobres.txt"
-    nondatasetfile_path = "tests/test_data/nondatasetfile.zip"
-
-    setup_import_non_data_file(adapter, "POST", response_data, 200)
-
-    with open(nondatasetfile_path, "rb") as f:
-        files = {"file": ("nondatasetfile.zip", f)}
-        response = client.create_non_data_file({}, files)
-
-    assert isinstance(response, dict)
-    assert response.get("blobFileSize") == 496
-    client.close()
-
-
-def test_replace_non_data_file():
-    mock_adapter = {}
-    mock_adapter["prefix"] = PREFIX
-    adapter = requests_mock.Adapter()
-    mock_adapter["adapter"] = adapter
-    client = Socrata(
-        FAKE_DOMAIN,
-        APPTOKEN,
-        username=USERNAME,
-        password=PASSWORD,
-        session_adapter=mock_adapter,
-    )
-
-    response_data = "successblobres.txt"
-    nondatasetfile_path = "tests/test_data/nondatasetfile.zip"
-
-    setup_replace_non_data_file(adapter, "POST", response_data, 200)
-
-    with open(nondatasetfile_path, "rb") as fin:
-        file = {"file": ("nondatasetfile.zip", fin)}
-        response = client.replace_non_data_file(FAKE_DATASET_IDENTIFIER, {}, file)
-
-    assert isinstance(response, dict)
-    assert response.get("blobFileSize") == 496
-    client.close()
-
-
-def setup_publish_mock(
-    adapter,
-    method,
-    response,
-    response_code,
-    reason="OK",
-    dataset_identifier=FAKE_DATASET_IDENTIFIER,
-    content_type="json",
-):
-    path = os.path.join(TEST_DATA_PATH, response)
-    with open(path, "r") as response_body:
-        body = json.load(response_body)
-
-    uri = "{}{}{}/{}/publication.{}".format(
-        PREFIX, FAKE_DOMAIN, OLD_API_PATH, dataset_identifier, content_type
-    )
-
-    headers = {"content-type": "application/json; charset=utf-8"}
-
-    adapter.register_uri(
-        method,
-        uri,
-        status_code=response_code,
-        json=body,
-        reason=reason,
-        headers=headers,
-    )
-
-
-def setup_import_non_data_file(
-    adapter,
-    method,
-    response,
-    response_code,
-    reason="OK",
-    dataset_identifier=FAKE_DATASET_IDENTIFIER,
-    content_type="json",
-):
-    path = os.path.join(TEST_DATA_PATH, response)
-    with open(path, "r") as response_body:
-        body = json.load(response_body)
-
-    uri = "{}{}/api/imports2/?method=blob".format(PREFIX, FAKE_DOMAIN)
-
-    headers = {"content-type": "application/json; charset=utf-8"}
-
-    adapter.register_uri(
-        method,
-        uri,
-        status_code=response_code,
-        json=body,
-        reason=reason,
-        headers=headers,
-    )
-
-
-def setup_replace_non_data_file(
-    adapter,
-    method,
-    response,
-    response_code,
-    reason="OK",
-    dataset_identifier=FAKE_DATASET_IDENTIFIER,
-    content_type="json",
-):
-    path = os.path.join(TEST_DATA_PATH, response)
-    with open(path, "r") as response_body:
-        body = json.load(response_body)
-
-    uri = "{}{}{}/{}.{}?method=replaceBlob&id={}".format(
-        PREFIX,
-        FAKE_DOMAIN,
-        OLD_API_PATH,
-        dataset_identifier,
-        "txt",
-        dataset_identifier,
-    )
-
-    headers = {"content-type": "text/plain; charset=utf-8"}
-
-    adapter.register_uri(
-        method,
-        uri,
-        status_code=response_code,
-        json=body,
-        reason=reason,
-        headers=headers,
-    )
-
-
->>>>>>> 28644595
 def setup_old_api_mock(
     adapter,
     method,
